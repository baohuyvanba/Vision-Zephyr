--- conflicted
+++ resolved
@@ -7,11 +7,7 @@
 #==================================================================================================
 import time
 import psutil
-<<<<<<< HEAD
-#
-=======
-
->>>>>>> 31ad1dbd
+
 import os
 import copy
 from dataclasses import dataclass, field
@@ -821,7 +817,6 @@
             raise ValueError(
                 "model.get_model().mm_projector is not available."
             )
-<<<<<<< HEAD
         
         #Gating
         if hasattr(model.get_model(), "vision_tower") and hasattr(model.get_model().vision_tower, "gating_fusion"):
@@ -833,9 +828,6 @@
                 "model.get_model().vision_tower.gating_fusion is not available."
             )
     
-=======
-    # > Finetune: Stage 2
->>>>>>> 31ad1dbd
     #Freeze MLP adapter
     model.config.freeze_mm_mlp_adapter = training_args.freeze_mm_mlp_adapter
     if training_args.freeze_mm_mlp_adapter:
@@ -872,11 +864,7 @@
         rank0_print(f"[BENCH] Trainable params: {n_params_trainable:,}")
     # --- END PREPARE LOGGING ---
 
-<<<<<<< HEAD
-    # --- 9 --- TRAINING
-=======
     # --- 8 --- TRAINING -------------------------------------------------------------------------------------------------------------
->>>>>>> 31ad1dbd
     if list(pathlib.Path(training_args.output_dir).glob("checkpoint-*")):
         rank0_print("Resuming training from the last checkpoint.")
         trainer.train(resume_from_checkpoint = True)
