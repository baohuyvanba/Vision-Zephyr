#==================================================================================================
# File: vis_zephyr/train/train.py
# Description: Main script for training Vision-Zephyr models.
#                - Handle both Stage 1 and Stage 2;
#                - Handles argument parsing, model/tokenizer loading, LoRA setup;
#                - Include data preprocessing, and orchestrates the training process.
#==================================================================================================
import time
import psutil

import os
import copy
from dataclasses import dataclass, field
import json
import pathlib
import random
from typing import Dict, Optional, Sequence

import torch
import transformers
import numpy as np
from torch.utils.data import Dataset
from PIL import Image

from vis_zephyr.constants import ( DEFAULT_IM_START_TOKEN, DEFAULT_IM_END_TOKEN, IGNORE_INDEX, DEFAULT_IMAGE_TOKEN)
from vis_zephyr.model.vip_processor.configuration import visual_prompt_config
from vis_zephyr.model.vip_processor.processor import visual_prompt_process
from vis_zephyr.train.vis_zephyr_trainer import VisZephyrTrainer, maybe_zero
from vis_zephyr import conversation as conv_lb
from vis_zephyr.model import VisZephyrForCausalLM
from vis_zephyr.model.mm_utils import tokenizer_image_token

local_rank = None

def rank0_print(*args):
    """
    Print function that only prints on rank 0 to avoid cluttering the output in distributed training.
    """
    if local_rank == 0:
        print(*args)

def set_seed(seed: int):
    """
    Sets the seed for reproducibility.
    """
    random.seed(seed)
    np.random.seed(seed)
    torch.manual_seed(seed)
    torch.cuda.manual_seed_all(seed)
    torch.backends.cudnn.deterministic = True
    torch.backends.cudnn.benchmark     = False

#------------------------------------------------------------------------------------------------------------------------------------
# ARGUMENTS CLASS 
#------------------------------------------------------------------------------------------------------------------------------------
@dataclass
class ModelArguments:
    model_name_or_path: Optional[str] = field(
        default = "HuggingFaceH4/zephyr-7b-beta",
        metadata = {"help": "Path to the pre-trained model or model identifier from HuggingFace."}
    )
    version: Optional[str] = field(
        default  = "zephyr_v1",
        metadata = {"help": "Version of the model, used for conversation template."}
    )
    freeze_backbone: bool = field(
        default  = False,
        metadata = {"help": "Freeze the backbone model during training."}
    )
    tune_mm_mlp_adapter: bool = field(
        default  = False,
        metadata = {"help": "Tune the multimodal MLP adapter, True in pretraining stage."}
    )
    mm_vision_tower: Optional[str] = field(
        default  = "openai/clip-vit-large-patch14-336",
        metadata = {"help": "Vision tower model name or path."}
    )
    mm_vision_select_layer: Optional[str] = field(
        default  = "-2",
        metadata = {"help": "Select layer to get features from multimodal vision tower."}
    )
    pretrain_mm_mlp_adapter: Optional[str] = field(
        default  = None,
        metadata = {"help": "Path to pre-trained multimodal projector (mm_projector.bin)."}
    )
    mm_projector_type: Optional[str] = field(
        default  = "mlp2xgelu",
        metadata = {"help": "Type of multimodal projector."}
    )
    mm_use_im_start_end: bool = field(
        default  = False,
        metadata = {"help": "Use image start and end tokens in multimodal training."}
    )
    mm_use_im_patch_token: bool = field(
        default  = True,
        metadata = {"help": "Use image patch token in multimodal training."}
    )
    mm_vision_select_feature: Optional[str] = field(
        default  = "patch",
        metadata = {"help": ""}
    )
    mm_patch_merge_type: Optional[str] = field(
        default  = "flat",
        metadata = {"help": "Type of patch merging for multimodal vision tower."}
    )
    #Anyres
    mm_grid_pinpoints: Optional[str] = field(
        default  = None,
        metadata = {"help": "A string representation of a list of possible resolutions for processing high-resolution images, e.g., '[[336, 672], [672, 336], [336, 1008], [1008, 336]]'."}
    )

@dataclass
class DataArguments:
    data_path: str = field(
        default  = None,
        metadata = {"help": "Path to the training data."}
    )
    lazy_preprocess: bool = False
    is_multimodal: bool = True
    image_folder: Optional[str] = field(
        default = None,
        metadata = {"help": "Folder containing images for multimodal training."}
    )
    image_aspect_ratio: str = 'square'
    # mm_grid_pinpoints: Optional[str] = field(
    #     default=None,
    #     metadata={"help": "Grid pinpoints for any-resolution image processing. This is set automatically from ModelArguments."}
    # )

@dataclass
class TrainingArguments(transformers.TrainingArguments):
    #Training Arguments
    cache_dir: Optional[str] = field(
        default  = None,
        metadata = {"help": "Where to store the pre-trained models downloaded from huggingface.co"}
    )
    optim: str = field(
        default  = "adamw_torch",
        metadata = {"help": "Optimizer to use during training."}
    )
    remove_unused_columns: bool = field(
        default  = False,
        metadata = {"help": "Whether to remove unused columns in the dataset."}
    )
    freeze_mm_mlp_adapter: bool = field(
        default  = False,
        metadata = {"help": "Freeze the multimodal MLP adapter during training."}
    )
    model_max_length: int = field(
        default  = 2048,
        metadata = {"help": "Maximum sequence length for the model."}
    )
    
    #Multimodal Arguments
    mm_projector_lr: Optional[float] = field(
        default  = None,
        metadata = {"help": "Learning rate for the multimodal projector."}
    )
    group_by_modality_length: bool = field(
        default  = False,
        metadata = {"help": "Group samples by modality length during training."}
    )

    #LoRA Arguments
    lora_enable : bool  = False #turn LoRA on or off
    lora_r      : int   = 64
    lora_alpha  : int   = 16
    lora_dropout: float = 0.05
    lora_weight_path: str = ""
    lora_bias   : str   = "none"

    #Quantization Arguments
    bits: int = field(
        default  = 16,
        metadata = {"help": "Precision: 16, 8, or 4."}
    )

#------------------------------------------------------------------------------------------------------------------------------------
# SAVING & STATE HANDLING
#------------------------------------------------------------------------------------------------------------------------------------
def get_peft_state_maybe_zero(named_parameters, bias):
    """
    Get PEFT state dictionary, handling zero sharding
    """

    if bias == "none":
        #Get all LoRA parameters
        to_return = {k: t for k, t in named_parameters if "lora_" in k}
    elif bias == "all":
        #Get all LoRA parameters and biases
        to_return = {k: t for k, t in named_parameters if "lora_" in k or "bias" in k}
    elif bias == "lora_only":
        to_return       = {}
        maybe_lora_bias = {}
        lora_bias_name  = set()
        
        for k, t in named_parameters:
            if "lora_" in k:
                to_return[k] = t
                lora_bias_name.add(k.split("lora_")[0] + "bias")
            elif "bias" in k:
                maybe_lora_bias[k] = t
        
        for k, t in maybe_lora_bias.items():
            if k in lora_bias_name:
                to_return[k] = t
    else:
        raise NotImplementedError
    
    return {k: maybe_zero(v) for k, v in to_return.items()}

def get_peft_state_non_lora_maybe_zero(named_parameters, require_grad_only = True):
    """
    Get non-LoRA parameters, handling zero sharding.
    """
    to_return = {k: t for k, t in named_parameters if "lora_" not in k}
    if require_grad_only:
        to_return = {k: t for k, t in to_return.items() if t.requires_grad}
    
    return {k: maybe_zero(v) for k, v in to_return.items()}    

#------------------------------------------------------------------------------------------------------------------------------------
# UTILS FUNCTIONS for LORA
#------------------------------------------------------------------------------------------------------------------------------------
# Find all linear layer names for LoRA targeting, EXCLUDING vision encoder + projector parts.
def find_all_linear_names(model):
    """
    Finds all linear layer names for LoRA targeting, excluding vision encoder + projector parts.
    """
    cls = torch.nn.Linear
    lora_module_names   = set()
    multimodal_keywords = ['mm_projector', 'vision_tower', 'mm_vision_tower'] #to exclude multimodal components

    for name, module in model.named_modules():
        if any(keyword in name for keyword in multimodal_keywords):
            continue
        if isinstance(module, cls):
            names = name.split('.')
            lora_module_names.add(names[0] if len(names) == 1 else names[-1])
    
    #Pass lm_head
    if 'lm_head' in lora_module_names:
        lora_module_names.remove('lm_head')
    
    return list(lora_module_names)

# Saving model weights for multi-stage training
def safe_save_model_for_hf_trainer(
    trainer: transformers.Trainer,
    output_dir: str
):
    """
    Handles saving the model, especially for multi-stage training: save states to disk.
    """
    #STAGE 1 - Pretraining stage: save only Projector's weights
    if getattr(trainer.args, "tune_mm_mlp_adapter", False):
        from vis_zephyr.train.vis_zephyr_trainer import get_mm_adapter_state_maybe_zero
        
        keys_to_match = ['mm_projector']
        if getattr(trainer.args, "use_im_start_end", False):
            keys_to_match.extend(['embed_tokens', 'embed_in'])
        weight_to_save = get_mm_adapter_state_maybe_zero(trainer.model.named_parameters(), keys_to_match)

        current_folder = output_dir.split('/')[-1]
        parent_folder  = os.path.dirname(output_dir)
        if trainer.args.local_rank == 0 or trainer.args.local_rank == -1:
            if current_folder.startswith('checkpoint-'):
                mm_projector_model = os.path.join(parent_folder, "mm_projector")
                os.makedirs(mm_projector_model, exist_ok = True)
                torch.save(
                    weight_to_save,
                    os.path.join(mm_projector_model, f'{current_folder}.bin')
                )
                rank0_print(f"Saving multimodal projector weights to {os.path.join(mm_projector_model, f'{current_folder}.bin')}")
            else:
                torch.save(
                    weight_to_save,
                    os.path.join(output_dir, f'mm_projector.bin')
                )
        return
    
    #STAGE 2 - Finetuning model: both DeepSpeed and non-Deepspeed)
    if trainer.deepspeed:
        torch.cuda.synchronize()
        trainer.save_model(output_dir)
        return
    
    #Standard saving for HF Trainer
    state_dict = trainer.model.state_dict()
    if trainer.args.should_save:
        cpu_state_dict = {
            k: v.cpu()
            for k, v in state_dict.items()
        }
        del state_dict  # Free memory
        trainer._save(output_dir, state_dict = cpu_state_dict)

#------------------------------------------------------------------------------------------------------------------------------------
# PREPROCESSING FUNCTIONS
#------------------------------------------------------------------------------------------------------------------------------------
def preprocess_multimodal(
    sources  : Sequence[str],
    data_args: DataArguments
) -> Sequence[str]:
    """
    Prepares multimodal conversations by adding image tokens.
    """
    if not data_args.is_multimodal:
        return sources

    for source in sources:
        for sentence in source:
            if DEFAULT_IMAGE_TOKEN in sentence['value']:
                sentence['value'] = sentence['value'].replace(DEFAULT_IMAGE_TOKEN, '').strip()
                sentence['value'] = DEFAULT_IMAGE_TOKEN + '\n' + sentence['value'].strip()
            
            replace_token = DEFAULT_IMAGE_TOKEN
            if data_args.mm_use_im_start_end:
                replace_token = DEFAULT_IM_START_TOKEN + replace_token + DEFAULT_IM_END_TOKEN
                
            sentence['value'] = sentence['value'].replace(DEFAULT_IMAGE_TOKEN, replace_token)

    return sources

def preprocess_pretrain(
    sources: Sequence[str],
    tokenizer: transformers.PreTrainedTokenizer,
) -> Dict:
    conservations = []
    #Create conservation only has: <Image> + Caption
    for source in sources:
        assert len(source) == 2 #Pretrain only has 2 messages: user -> assistant
        assert DEFAULT_IMAGE_TOKEN in source[0]['value'], "Pretrain conversation must start with image token."

        #Ignore the user message (question/prompt)
        source[0]['value'] = DEFAULT_IMAGE_TOKEN
        conservation = source[0]['value'] + source[1]['value'] + conv_lb.default_conversation.separator_01
        conservations.append(conservation)

    input_ids = [tokenizer_image_token(
        prompt    = prompt,
        tokenizer = tokenizer,
        return_tensors = 'pt'
    ) for prompt in conservations]
    targets = copy.deepcopy(input_ids)

    for target, source in zip(targets, sources):
        #Get the length of the image token
        image_index_token_length = len(tokenizer_image_token(
            prompt    = source[0]['value'],
            tokenizer = tokenizer,
            return_tensors = 'pt'
        ))
        #Mask the image token in the target
        target[:image_index_token_length] = IGNORE_INDEX
    
    return dict(
        input_ids = input_ids,
        labels    = targets,
    )

def preprocess_zephyr(
    sources  : Sequence[str],
    tokenizer: transformers.PreTrainedTokenizer,
    has_image: bool = False,
) -> Dict:
    """
    Tokenizes conversations and creates labels for supervised learning.
    """
    conv = conv_lb.default_conversation.copy()
    roles_mapping = {
        "human": conv.roles[0],
        "gpt"  : conv.roles[1]
    }

    # --- 1 --- Apply prompt templates
    conversations_list = []
    for i, source in enumerate(sources):
        #If the first message is not from the human ('user') in dataset -> skip.
        if roles_mapping[source[0]["from"]] != conv.roles[0]:
            source = source[1:]

        conv.messages = []
        #Append system message if available
        for j, sentence in enumerate(source):
            role = roles_mapping[sentence["from"]]
            assert role == conv.roles[j % 2], f"Conversation role mismatch."
            conv.append_message(role, sentence["value"])
        
        #Get the full conversation prompt
        prompt = conv.get_prompt()
        conversations_list.append(prompt)

    # --- 2 --- Tokenize conversations
    if has_image:
        input_ids = torch.stack([
            tokenizer_image_token(
                prompt         = prompt,
                tokenizer      = tokenizer,
                return_tensors = 'pt'
            )
            for prompt in conversations_list
        ], dim = 0)
    else:
        #Text-only tokenization
        input_ids = tokenizer(
            conversations_list,
            return_tensors = 'pt',
            padding        = "longest",
            max_length     = tokenizer.model_max_length,
            truncation     = True,
        ).input_ids

    #Copy input_ids -> targets (labels)
    targets = input_ids.clone()

    # --- 3 --- Mask targets -> Only calculate Loss only on "Assistant responses"
    system_role_token    = "<|system|>\n"           #<|system|>\n
    user_role_token      = f"<|{conv.roles[0]}|>\n" #<|user|>\n
    assistant_role_token = f"<|{conv.roles[1]}|>\n" #<|assistant|>\n
    assistant_prompt_len = len(tokenizer(assistant_role_token, return_tensors = 'pt').input_ids[0])

    #for conversation, target in zip(conversations_list, targets):
    for idx, (conversation, target) in enumerate(zip(conversations_list, targets)): 
        #Total length of the conversation
        total_length = int(target.ne(tokenizer.pad_token_id).sum())

        #Split conversation into turns (each turn is a Assistant respone/or User prompt)
        turns = conversation.split(conv.separator_01)  #-> ['<|system|>...', '<|user|>...', '<|assistant|>...', '<|user|>...', ...]
        
        current_length          = 1                            #Start from 1 to ignore the first token (BOS token)
        target[:current_length] = IGNORE_INDEX                 #Assign 'IGNORE_INDEX' -> BOS token

        for t_i, turn in enumerate(turns):
            #Skip empty turns
            if turn == "" or not turn:
                break
            
            #Re-addding separator to the turn -> correct tokenized length: '<|user|>...</s>' or '<|assistant|>...</s>'
            turn_with_separator = turn + conv.separator_01

            #MASK (IGNORE_INDEX) system + user -> Only Calculate loss for assistant responses
            not_assistant_turn = system_role_token in turn or user_role_token in turn
            
            if has_image: #and '<image>' in turn_with_separator:
            #Tokenize turn with image
                turn_length = len(tokenizer_image_token(
                    prompt    = turn_with_separator,
                    tokenizer = tokenizer
                )) -2
            else:
            #Tokenize turn without image
                turn_length = len(tokenizer(
                    turn_with_separator,
                    return_tensors = 'pt'
                )['input_ids'][0]) -2 
            
            #Apply IGNORE_INDEX to system and user messages
            if not_assistant_turn:
                target[current_length:current_length + turn_length] = IGNORE_INDEX
            else:
                #Apply IGNORE_INDEX to assistant_tokens <|assistant|>\n
                target[current_length:current_length + assistant_prompt_len] = IGNORE_INDEX

            #Move the cursor to the next turn
            current_length += turn_length

        #Apply IGNORE_INDEX to the rest of the tokens
        target[current_length:] = IGNORE_INDEX

        #If Current != Total length -> Something went wrong -> Mask all tokens for safety
        if current_length < tokenizer.model_max_length:
            if current_length != total_length:
                target[:] = IGNORE_INDEX
                rank0_print(f"WARNING: Tokenization mismatch (cur_len={current_length}, total_len={total_length}). Ignoring sample.")

    return dict(
        input_ids = input_ids,
        labels    = targets,
    )

def preprocess(
    sources   : Sequence[str],
    tokenizer: transformers.PreTrainedTokenizer,
    has_image: bool = False,
) -> Dict:
    """
    Main Preprocessing function that handles both text and multimodal data.
    """
    if conv_lb.default_conversation.separator_style == conv_lb.SeparatorStyle.ZEPHYR:
        return preprocess_zephyr(
            sources   = sources,
            tokenizer = tokenizer,
            has_image = has_image
        )
    elif conv_lb.default_conversation.separator_style == conv_lb.SeparatorStyle.PLAIN:
        return preprocess_pretrain(
            sources   = sources,
            tokenizer = tokenizer
        )
    
    raise ValueError(f"Unsupported conversation version: {conv_lb.default_conversation.version}. Supported: zephyr_v1.")

#------------------------------------------------------------------------------------------------------------------------------------
# DATASET and COLLATOR
#------------------------------------------------------------------------------------------------------------------------------------
class LazySupervisedDataset(Dataset):
    """
    Dataset for supervised fine-tuning (process on the fly).
    """
    def __init__(
        self,
        data_path: str,
        tokenizer: transformers.PreTrainedTokenizer,
        data_args: DataArguments,
    ):
        super(LazySupervisedDataset, self).__init__()
        
        self.list_data_dict = json.load(open(data_path, "r"))
        self.tokenizer      = tokenizer
        self.data_args      = data_args

    def __len__(self):
        return len(self.list_data_dict)

    def __getitem__(self, i) -> Dict[str, torch.Tensor]:
        sources = self.list_data_dict[i]
        
        if isinstance(i, int):
            sources = [sources]
        
        #All data is multimodal (for Vis-Zephyr)
        if 'image' in sources[0]:
            #Read image
            image_folder  = self.data_args.image_folder
            image_file    = self.list_data_dict[i]['image']
            image         = Image.open(os.path.join(image_folder, image_file)).convert('RGB')
            original_size = image.size

            #Vision Encoder's Image processor
            processor = self.data_args.image_processor
            
            #VISUAL PROMPT: Check if there is Visual Prompt in Dataset ---------------------------------------------------------------
            if type(sources[0]['id']) == str and sources[0]['id'].split('-')[0] in visual_prompt_config:            
                try:
                    image, conversations = visual_prompt_process(
                        source            = sources[0],
                        image             = image,
                        image_size_anchor = processor.size['height'],
                        data_args         = self.data_args,
                    )
                except:
                    print(f"=== Error processing ViP ===")
                    return self.__getitem__(random.randint(0, len(self.list_data_dict)-1))
                sources[0]["conversations"] = conversations
            
            #Apply padding to make image square
            if self.data_args.image_aspect_ratio == 'pad':
                from vis_zephyr.model.mm_utils import expand2square
                image = expand2square(image, tuple(int(x * 255) for x in processor.image_mean))
                #Preprocess Image using the CLIP processor
                image = processor.preprocess(image, return_tensors='pt')['pixel_values'][0]
            
            #Any-res resolution images
            elif self.data_args.image_aspect_ratio == 'anyres':
                from vis_zephyr.model.multi_scale_process import process_any_resolution_image
                grid_pinpoints = getattr(self.data_args, 'mm_grid_pinpoints', None)
                image_tensors_list = process_any_resolution_image(
                    image          = image,
                    processor      = processor,
                    grid_pinpoints = grid_pinpoints
                )
                #Preprocess Patches using the CLIP processor
                # image_tensors_list = [
                #     processor.preprocess(image, return_tensors='pt')['pixel_values'][0]
                #     for image in image_tensors_list
                # ]
                image = image_tensors_list
            
            #Image is square
            else:
                #Preprocess Image using the CLIP processor
                image = processor.preprocess(image, return_tensors='pt')['pixel_values'][0]

            #Preprocess conversations
            conversations = copy.deepcopy([e["conversations"] for e in sources])
            conversations = preprocess_multimodal(conversations, self.data_args) #Replace image tokens -> <image>\n{sentence}
        
        #Text-only conversations
        else:
            conversations = copy.deepcopy([e["conversations"] for e in sources])
        
        #Apply Conversation Template: Tokenize conversations and create labels
        data_dict = preprocess(
            sources   = conversations,
            tokenizer = self.tokenizer,
            has_image = ('image' in self.list_data_dict[i])
        ) #-> dict(input_ids, labels)
        
        if isinstance(i, int):
            data_dict = dict(
                input_ids = data_dict["input_ids"][0],
                labels    = data_dict["labels"][0]
            )
        
        if 'image' in sources[0]:
            data_dict['image'] = image
            #Add original image size for any-resolution images processing
            data_dict['images_size'] = original_size
        else:
            crop_size = self.data_args.image_processor.crop_size
            data_dict['image'] = torch.zeros(3, crop_size['height'], crop_size['width']) # Dummy tensor for text-only samples

        return data_dict

    @property
    def modality_lengths(self):
        """
        Calculate lengths of each multi-modality sample in the dataset.
          - Use Negative values (<0) for text-only samples.
        """
        length_list = []
        for sample in self.list_data_dict:
            #Calculate length based on the number of words in conversations
            current_length = sum(
                len(conv['value'].split())
                for conv in sample['conversations']
            )
            #Value: >0 -> multimodal sample; <0 -> text-only sample
            current_length = -current_length if 'image' not in sample else current_length
            length_list.append(current_length)
        return length_list

    @property
    def lengths(self):
        """
        Calculate lengths of each sample in the dataset.
        """
        length_list = []
        for sample in self.list_data_dict:
            image_token = 128 if 'image' in sample else 0
            length_list.append(sum(
                len(conv['value'].split())
                for conv in sample['conversations']
            ) + image_token)
        
        return length_list

# DATACOLLATOR: to handle padding and batching for supervised fine-tuning
@dataclass
class DataCollatorForSupervisedDataset(object):
    """
    Collate examples for supervised fine-tuning, handling padding and batching.
    """
    tokenizer: transformers.PreTrainedTokenizer

    def __call__(self, instances: Sequence[Dict]) -> Dict[str, torch.Tensor]:
        input_ids, labels = tuple([
                instance[key]
                for instance in instances
            ] for key in ("input_ids", "labels")
        )
        
        #Pad input_ids to the longest sequence in the batch
        input_ids = torch.nn.utils.rnn.pad_sequence(
            input_ids,
            batch_first   = True,
            padding_value = self.tokenizer.pad_token_id
        )
        #Pad labels with IGNORE_INDEX 
        labels = torch.nn.utils.rnn.pad_sequence(
            labels,
            batch_first   = True,
            padding_value = IGNORE_INDEX
        )
        
        #Truncate to model max length
        input_ids = input_ids[:, :self.tokenizer.model_max_length]
        labels    = labels[:, :self.tokenizer.model_max_length]
        
        #Batch dictionary: input_ids, labels, and attention_mask
        batch = dict(
            input_ids      = input_ids,
            labels         = labels,
            attention_mask = input_ids.ne(self.tokenizer.pad_token_id),
        )

        #If images are present, stack them
        if 'image' in instances[0]:
            images = [instance['image'] for instance in instances]

            if all(x is not None and x.shape == images[0].shape and isinstance(x, torch.Tensor) for x in images if isinstance(x, torch.Tensor)):
                batch['images'] = torch.stack(images)
            else:
                batch['images'] = images
            
            if 'images_size' in instances[0]:
                batch['images_size'] = [instance['images_size'] for instance in instances]

        return batch

def make_supervised_data_module(tokenizer: transformers.PreTrainedTokenizer, data_args) -> Dict:
    """
    Make dataset and collator for supervised fine-tuning.
    """
    train_dataset = LazySupervisedDataset(
        tokenizer = tokenizer,
        data_path = data_args.data_path,
        data_args = data_args
    )
    data_collator = DataCollatorForSupervisedDataset(tokenizer = tokenizer)

    return dict(
        train_dataset = train_dataset,
        eval_dataset  = None,
        data_collator = data_collator
    )

#------------------------------------------------------------------------------------------------------------------------------------=
# MAIN TRAINING FUNCTION
#------------------------------------------------------------------------------------------------------------------------------------=
def train(
    attn_implementation: str = "flash_attention_2"
):
    global local_rank
    parser = transformers.HfArgumentParser((ModelArguments, DataArguments, TrainingArguments))
    
    set_seed(0)

    model_args, data_args, training_args = parser.parse_args_into_dataclasses()
    local_rank = training_args.local_rank

    if attn_implementation is not None:
        rank0_print(f"Using attention implementation: {attn_implementation}")

    #Pass Arguments to the Data Arguments
    training_args.mm_use_im_start_end = model_args.mm_use_im_start_end
    data_args.mm_use_im_start_end     = model_args.mm_use_im_start_end
    model_args.image_aspect_ratio     = data_args.image_aspect_ratio
    data_args.mm_grid_pinpoints       = model_args.mm_grid_pinpoints
    if model_args.mm_grid_pinpoints is not None:
        rank0_print(f"Using mm_grid_pinpoints: {model_args.mm_grid_pinpoints}")

    # --- 1 --- Set up: Model Loading and Configuration ------------------------------------------------------------------------------
<<<<<<< HEAD
=======
    #Datatype
>>>>>>> 38a0d97f
    compute_dtype = (
        torch.float16 if training_args.fp16 else (torch.bfloat16 if training_args.bf16 else torch.float32) #Datatype
    )
    
    ###HOOK: Quantization
    
    #Loading model
    model = VisZephyrForCausalLM.from_pretrained(
        pretrained_model_name_or_path = model_args.model_name_or_path,
        cache_dir                     = training_args.cache_dir,
        attn_implementation           = attn_implementation,
        torch_dtype                   = compute_dtype,
        #**bnb_model_from_pretrained_args
    )
    model.config.use_cache = False

    #Freeze backbone model
    if model_args.freeze_backbone:
        model.model.requires_grad_(False)
    
    ###HOOK: Quantization training
    
    # --- 2 --- LoRA Setup (if enabled) ----------------------------------------------------------------------------------------------
    if training_args.lora_enable:
        from peft import LoraConfig, get_peft_model
        rank0_print("Enabling LoRA for the model.")
        lora_config = LoraConfig(
            r              = training_args.lora_r,
            lora_alpha     = training_args.lora_alpha,
            target_modules = find_all_linear_names(model),
            lora_dropout   = training_args.lora_dropout,
            bias           = training_args.lora_bias,
            task_type      = "CAUSAL_LM",
        )
        model = get_peft_model(model, lora_config)
        model.print_trainable_parameters()

    # --- 3 --- Set up tokenizer -----------------------------------------------------------------------------------------------------
    tokenizer = transformers.AutoTokenizer.from_pretrained(
        model_args.model_name_or_path,
        cache_dir        = training_args.cache_dir,
        model_max_length = training_args.model_max_length,
        padding_side     = "right",
        use_fast         = False,
    )
    if tokenizer.pad_token is None:
        tokenizer.pad_token = tokenizer.eos_token # Mistral/Zephyr doesn't have a pad token
    
    conv_lb.default_conversation = conv_lb.templates[model_args.version]

    # --- 4 --- Initialize Vision modules --------------------------------------------------------------------------------------------
    model.get_model().initialize_vision_modules(
        model_args = model_args,
    )
    vision_tower = model.get_model().get_vision_tower()
    vision_tower.to(
        device = training_args.device,
        dtype  = torch.bfloat16 if training_args.bf16 else torch.float16
    )
    data_args.image_processor = vision_tower.image_processor
    data_args.is_multimodal   = True

    # --- 5 --- Configs Multimodal Project Training ----------------------------------------------------------------------------------
    model.config.tune_mm_mlp_adapter = training_args.tune_mm_mlp_adapter = model_args.tune_mm_mlp_adapter
    # > Pretrain: Stage 1
    if model_args.tune_mm_mlp_adapter:
        rank0_print("===== Stage 1: Pre-training Gating Fusion and Multimodal projector =====")
        model.requires_grad_(False)

        #MLP
        if hasattr(model.get_model(), "mm_projector"):
            for p in model.get_model().mm_projector.parameters():
                p.requires_grad = True
                rank0_print(f"Enabling training in mm_projector.")
        else:
            raise ValueError(
                "model.get_model().mm_projector is not available."
            )
<<<<<<< HEAD
        
        #Gating
        if hasattr(model.get_model(), "vision_tower") and hasattr(model.get_model().vision_tower, "gating_fusion"):
            for p in model.get_model().vision_tower.gating_fusion.parameters():
                p.requires_grad = True
                rank0_print(f"Enabling training in vision_tower.gating_fusion.")
        else:
            raise ValueError(
                "model.get_model().vision_tower.gating_fusion is not available."
            )
    
    # > Fine-tune: Stage 2
=======
    # > Finetune: Stage 2
>>>>>>> 38a0d97f
    #Freeze MLP adapter
    model.config.freeze_mm_mlp_adapter = training_args.freeze_mm_mlp_adapter
    if training_args.freeze_mm_mlp_adapter:
        for p in model.get_model().mm_projector.parameters():
            p.require_grad = False

    # --- 6 --- Initialize special visual tokens -------------------------------------------------------------------------------------
    model.initialize_vision_tokenizer(
        model_args = model_args,
        tokenizer  = tokenizer,
    )

    # --- 7 --- Set up Data Module & Trainer -----------------------------------------------------------------------------------------
    data_module = make_supervised_data_module(
        tokenizer = tokenizer,
        data_args = data_args
    )
    trainer = VisZephyrTrainer(
        model     = model,
        tokenizer = tokenizer,
        args      = training_args,
        **data_module
    )

    # --- START BENCHMARK LOGGING ---
    if local_rank in (0, None):
        torch.cuda.reset_peak_memory_stats()
        cpu_mem_before = psutil.virtual_memory().used if psutil else None
        t0 = time.time()
        n_samples = len(trainer.train_dataset)
        n_params_trainable = sum(
            p.numel() for p in model.parameters() if p.requires_grad
        )
        rank0_print(f"[BENCH] Trainable params: {n_params_trainable:,}")
    # --- END PREPARE LOGGING ---

    # --- 8 --- TRAINING -------------------------------------------------------------------------------------------------------------
    if list(pathlib.Path(training_args.output_dir).glob("checkpoint-*")):
        rank0_print("Resuming training from the last checkpoint.")
        trainer.train(resume_from_checkpoint = True)
    else:
        rank0_print("Starting training from scratch.")
        trainer.train()

    # --- END BENCHMARK LOGGING ---
    if local_rank in (0, None):
        t1 = time.time()
        total_time = t1 - t0
        gpu_peak = torch.cuda.max_memory_allocated() / (1024**2)
        cpu_mem_after = psutil.virtual_memory().used if psutil else None
        cpu_delta = cpu_mem_after - cpu_mem_before if cpu_mem_before is not None else None
        throughput = n_samples / total_time
        rank0_print(f"[BENCH] Total time       : {total_time:.1f}s")
        rank0_print(f"[BENCH] Throughput       : {throughput:.1f} samples/s")
        rank0_print(f"[BENCH] GPU peak memory  : {gpu_peak:.1f} MiB")
        if cpu_delta is not None:
            rank0_print(f"[BENCH] CPU delta memory : {cpu_delta/1024**2:.1f} MiB")
    if local_rank in (0, None):
        csv_line = ",".join(map(str, [
            model_args.version,
            n_samples,
            n_params_trainable,
            f"{total_time:.1f} s",
            f"{throughput:.1f} samples/s",
            f"{gpu_peak:.1f} MiB",
            f"{cpu_delta/1024**2:.1f}" if cpu_delta else ""
        ]))
        with open(os.path.join(training_args.output_dir, "benchmark.csv"), "a") as f:
            f.write(csv_line + "\n")
    # --- END LOGGING ---

    trainer.save_state()
    model.config.use_cache = True

    # --- 9 --- Save the model -------------------------------------------------------------------------------------------------------
    if training_args.lora_enable:
        state_dict = get_peft_state_maybe_zero(
            model.named_parameters(),
            training_args.lora_bias
        )
        non_lora_state_dict = get_peft_state_non_lora_maybe_zero(
            model.named_parameters(),
            require_grad_only = True
        )
        if training_args.local_rank == 0 or training_args.local_rank == -1:
            model.config.save_pretrained(training_args.output_dir)
            model.save_pretrained(
                training_args.output_dir,
                state_dict = state_dict,
            )
            torch.save(
                non_lora_state_dict,
                os.path.join(training_args.output_dir, "non_lora_trainables.bin")
            )
    else:
        safe_save_model_for_hf_trainer(
            trainer    = trainer,
            output_dir = training_args.output_dir
        )

if __name__ == "__main__":
    train()

# if __name__ == "__main__":
#     train(attn_implementation = "flash_attention_2")<|MERGE_RESOLUTION|>--- conflicted
+++ resolved
@@ -742,10 +742,6 @@
         rank0_print(f"Using mm_grid_pinpoints: {model_args.mm_grid_pinpoints}")
 
     # --- 1 --- Set up: Model Loading and Configuration ------------------------------------------------------------------------------
-<<<<<<< HEAD
-=======
-    #Datatype
->>>>>>> 38a0d97f
     compute_dtype = (
         torch.float16 if training_args.fp16 else (torch.bfloat16 if training_args.bf16 else torch.float32) #Datatype
     )
@@ -824,7 +820,6 @@
             raise ValueError(
                 "model.get_model().mm_projector is not available."
             )
-<<<<<<< HEAD
         
         #Gating
         if hasattr(model.get_model(), "vision_tower") and hasattr(model.get_model().vision_tower, "gating_fusion"):
@@ -837,9 +832,6 @@
             )
     
     # > Fine-tune: Stage 2
-=======
-    # > Finetune: Stage 2
->>>>>>> 38a0d97f
     #Freeze MLP adapter
     model.config.freeze_mm_mlp_adapter = training_args.freeze_mm_mlp_adapter
     if training_args.freeze_mm_mlp_adapter:
