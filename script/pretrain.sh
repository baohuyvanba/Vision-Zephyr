--- conflicted
+++ resolved
@@ -19,22 +19,12 @@
     --version plain \
     --data_path ./playground/data/pretrain/train_gating_subset_10k.json \
     --image_folder ./playground/data/pretrain/images/train_images_10k/ \
-<<<<<<< HEAD
-=======
-    --data_path ./playground/train_gating_subset_10k.json \
-    --image_folder ./playground/images/train_images_10k/ \
->>>>>>> 38a0d97f
     --mm_vision_tower "openai/clip-vit-large-patch14-336" \
     --mm_projector_type mlp2x_gelu \
     --mm_vision_select_layer="-2,-5,-8,-11,6" \
     --mm_grid_pinpoints "'[[336, 672], [672, 336], [336, 1008], [1008, 336]]'" \
     --mm_use_im_start_end False \
     --mm_use_im_patch_token False \
-<<<<<<< HEAD
-=======
-    --group_by_modality_length True \
-    --image_aspect_ratio anyres \
->>>>>>> 38a0d97f
     --group_by_modality_length True \
     --image_aspect_ratio anyres \
     --bf16 True \
