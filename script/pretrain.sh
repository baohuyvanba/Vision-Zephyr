--- conflicted
+++ resolved
@@ -11,11 +11,7 @@
 #   - Multimodal Projector (MLP) -> Train
 # =======================================================================================
 # deepspeed --include localhost:0,1,2,3 vis_zephyr/train/train_mem.py \
-<<<<<<< HEAD
-WANDB_MODE=disabled  deepspeed vis_zephyr/train/train_mem.py \
-=======
 deepspeed vis_zephyr/train/train_mem.py \
->>>>>>> d3cd736f
     --deepspeed ./script/zero2.json \
     --tune_mm_mlp_adapter True \
     --mm_projector_lr 5e-4 \
@@ -34,11 +30,7 @@
     --bf16 True \
     --output_dir ./checkpoints/vis-zephyr-7b-v1-pretrain \
     --num_train_epochs 2 \
-<<<<<<< HEAD
     --per_device_train_batch_size 8 \
-=======
-    --per_device_train_batch_size 4 \
->>>>>>> d3cd736f
     --per_device_eval_batch_size 4 \
     --gradient_accumulation_steps 4 \
     --save_strategy "steps" \
